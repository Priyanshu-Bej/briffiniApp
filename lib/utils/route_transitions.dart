--- conflicted
+++ resolved
@@ -3,7 +3,6 @@
 // Custom page route for smooth transitions
 class SlidePageRoute<T> extends PageRouteBuilder<T> {
   final Widget page;
-<<<<<<< HEAD
   @override
   final RouteSettings settings;
 
@@ -26,32 +25,11 @@
         },
         transitionDuration: const Duration(milliseconds: 300),
       );
-=======
-  final RouteSettings settings;
-
-  SlidePageRoute({required this.page, required this.settings})
-      : super(
-          settings: settings,
-          pageBuilder: (context, animation, secondaryAnimation) => page,
-          transitionsBuilder: (context, animation, secondaryAnimation, child) {
-            const begin = Offset(1.0, 0.0);
-            const end = Offset.zero;
-            const curve = Curves.easeInOutCubic;
-            
-            var tween = Tween(begin: begin, end: end).chain(CurveTween(curve: curve));
-            var offsetAnimation = animation.drive(tween);
-            
-            return SlideTransition(position: offsetAnimation, child: child);
-          },
-          transitionDuration: const Duration(milliseconds: 300),
-        );
->>>>>>> 00b716cd
 }
 
 // Fade transition route
 class FadePageRoute<T> extends PageRouteBuilder<T> {
   final Widget page;
-<<<<<<< HEAD
   @override
   final RouteSettings settings;
 
@@ -64,22 +42,6 @@
         },
         transitionDuration: const Duration(milliseconds: 250),
       );
-=======
-  final RouteSettings settings;
-
-  FadePageRoute({required this.page, required this.settings})
-      : super(
-          settings: settings,
-          pageBuilder: (context, animation, secondaryAnimation) => page,
-          transitionsBuilder: (context, animation, secondaryAnimation, child) {
-            return FadeTransition(
-              opacity: animation,
-              child: child,
-            );
-          },
-          transitionDuration: const Duration(milliseconds: 250),
-        );
->>>>>>> 00b716cd
 }
 
 // Main navigation helper class
@@ -95,11 +57,7 @@
       page: page,
       settings: settings ?? const RouteSettings(),
     );
-<<<<<<< HEAD
 
-=======
-    
->>>>>>> 00b716cd
     if (replace) {
       return Navigator.pushReplacement<T, dynamic>(context, route);
     } else {
@@ -118,11 +76,7 @@
       page: page,
       settings: settings ?? const RouteSettings(),
     );
-<<<<<<< HEAD
 
-=======
-    
->>>>>>> 00b716cd
     if (replace) {
       return Navigator.pushReplacement<T, dynamic>(context, route);
     } else {
