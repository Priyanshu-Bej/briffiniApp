import 'package:flutter/material.dart';
import 'package:google_fonts/google_fonts.dart';
import 'package:provider/provider.dart';
import '../services/auth_service.dart';
import '../services/auth_persistence_service.dart';
import '../utils/app_colors.dart';
import 'assigned_courses_screen.dart';

class LoginScreen extends StatefulWidget {
  const LoginScreen({Key? key}) : super(key: key);

  @override
  _LoginScreenState createState() => _LoginScreenState();
}

class _LoginScreenState extends State<LoginScreen> {
  final _formKey = GlobalKey<FormState>();
  final TextEditingController _emailController = TextEditingController();
  final TextEditingController _passwordController = TextEditingController();
  bool _isPasswordVisible = false;
  bool _isLoading = false;
  String _errorMessage = '';

  @override
  void dispose() {
    _emailController.dispose();
    _passwordController.dispose();
    super.dispose();
  }

  Future<void> _signIn() async {
    if (_formKey.currentState!.validate()) {
      setState(() {
        _isLoading = true;
        _errorMessage = '';
      });

      try {
        final authService = Provider.of<AuthService>(context, listen: false);
<<<<<<< HEAD

        // Try to sign in - this will now use demo mode if Firebase isn't available
        await authService.signInWithEmailAndPassword(
=======
        final userCredential = await authService.signInWithEmailAndPassword(
>>>>>>> ad919be5
          _emailController.text.trim(),
          _passwordController.text.trim(),
        );

<<<<<<< HEAD
        // If we got here, authentication succeeded or demo mode was used
=======
        // Special handling for the List<Object?> error case
        // When null is returned but no exception is thrown,
        // we can still consider the user as logged in
>>>>>>> ad919be5
        if (mounted) {
          // Check if the user is logged in or if we have a token in persistence
          bool isLoggedInViaToken = authService.isUserLoggedIn;
          bool hasPersistedToken = await AuthPersistenceService.isLoggedIn();
          
          if (isLoggedInViaToken || hasPersistedToken) {
            Navigator.of(context).pushReplacement(
              MaterialPageRoute(builder: (_) => const AssignedCoursesScreen()),
            );
          } else if (userCredential == null) {
            // Handle the specific error case where login partially succeeded
            setState(() {
              _isLoading = false;
              _errorMessage = 'Login partial success. Please restart the app to complete login.';
            });
          }
        }
      } catch (e) {
        // Create a more user-friendly error message
        String errorMsg = e.toString();

        if (errorMsg.contains("Firebase Auth is not available")) {
          errorMsg =
              "Unable to connect to authentication service. Please check your internet connection.";
        } else if (errorMsg.contains("user-not-found")) {
          errorMsg =
              "No account found with this email. Please check your email or register.";
        } else if (errorMsg.contains("wrong-password")) {
          errorMsg = "Incorrect password. Please try again.";
        } else if (errorMsg.contains("too-many-requests")) {
          errorMsg = "Too many login attempts. Please try again later.";
        } else if (errorMsg.contains("network-request-failed")) {
          errorMsg = "Network error. Please check your internet connection.";
        }

        setState(() {
          _errorMessage = errorMsg;
          _isLoading = false;
        });
      }
    }
  }

  @override
  Widget build(BuildContext context) {
    final screenSize = MediaQuery.of(context).size;
    final safeAreaTop = MediaQuery.of(context).padding.top;
    final safeAreaBottom = MediaQuery.of(context).padding.bottom;

    // Increase field height for better visibility and prevent shrinking
    final fieldHeight = screenSize.height * 0.075;

    return Scaffold(
      backgroundColor: const Color(0xFF1C1A5E),
      body: SingleChildScrollView(
        child: Form(
          key: _formKey,
          child: Container(
            width: screenSize.width,
            height: screenSize.height,
            color: const Color(0xFF1C1A5E), // Background color for top section
            child: Stack(
              children: [
                // White container with rounded top corners - positioned to match design
                Positioned(
                  top: screenSize.height * 0.42,
                  left: 0,
                  right: 0,
                  child: Container(
                    width: screenSize.width,
                    height: screenSize.height * 0.58,
                    decoration: BoxDecoration(
                      color: Colors.white,
                      borderRadius: BorderRadius.only(
                        topLeft: Radius.circular(25),
                        topRight: Radius.circular(25),
                      ),
                      boxShadow: const [
                        BoxShadow(
                          color: Color(0x1F171A1F),
                          offset: Offset(0, -3),
                          blurRadius: 5,
                        ),
                      ],
                    ),
                  ),
                ),

                // Title: "Briffini Academy"
                Positioned(
                  top: screenSize.height * 0.08,
                  left: 0,
                  right: 0,
                  child: Center(
                    child: Text(
                      "Briffini Academy",
                      style: GoogleFonts.archivo(
                        fontSize: screenSize.width * 0.11,
                        fontWeight: FontWeight.w700,
                        color: Colors.white,
                      ),
                    ),
                  ),
                ),

                // Image: Treasure chest - positioned higher to match design
                Positioned(
                  top: screenSize.height * 0.16,
                  left: 0,
                  right: 0,
                  child: Center(
                    child: Container(
                      width: screenSize.width * 0.5,
                      height: screenSize.width * 0.5,
                      decoration: const BoxDecoration(
                        image: DecorationImage(
                          image: AssetImage('assets/images/treasure_chest.png'),
                          fit: BoxFit.contain,
                        ),
                      ),
                    ),
                  ),
                ),

                // Email Text Field - positioned in white container
                Positioned(
                  top: screenSize.height * 0.45,
                  left: screenSize.width * 0.06,
                  right: screenSize.width * 0.06,
                  child: Column(
                    crossAxisAlignment: CrossAxisAlignment.start,
                    children: [
                      Text(
                        "Email",
                        style: GoogleFonts.inter(
                          fontSize: screenSize.width * 0.045,
                          fontWeight: FontWeight.w500,
                          color: const Color(0xFF171A1F),
                        ),
                      ),
                      SizedBox(height: 8),
                      SizedBox(
                        height: fieldHeight,
                        child: TextFormField(
                          controller: _emailController,
                          keyboardType: TextInputType.emailAddress,
                          style: TextStyle(
                            fontSize: screenSize.width * 0.045,
                            color: const Color(0xFF171A1F),
                          ),
                          decoration: InputDecoration(
                            contentPadding: EdgeInsets.symmetric(
                              horizontal: screenSize.width * 0.04,
                              vertical: fieldHeight * 0.25,
                            ),
                            border: OutlineInputBorder(
                              borderRadius: BorderRadius.circular(6),
                              borderSide: const BorderSide(
                                color: Color(0xFF636AE8),
                                width: 1,
                              ),
                            ),
                            enabledBorder: OutlineInputBorder(
                              borderRadius: BorderRadius.circular(6),
                              borderSide: const BorderSide(
                                color: Color(0xFF636AE8),
                                width: 1,
                              ),
                            ),
                            focusedBorder: OutlineInputBorder(
                              borderRadius: BorderRadius.circular(6),
                              borderSide: const BorderSide(
                                color: Color(0xFF636AE8),
                                width: 2,
                              ),
                            ),
                            errorBorder: OutlineInputBorder(
                              borderRadius: BorderRadius.circular(6),
                              borderSide: const BorderSide(
                                color: Colors.red,
                                width: 1,
                              ),
                            ),
                            focusedErrorBorder: OutlineInputBorder(
                              borderRadius: BorderRadius.circular(6),
                              borderSide: const BorderSide(
                                color: Colors.red,
                                width: 2,
                              ),
                            ),
                            errorStyle: TextStyle(
                              color: Colors.red,
                              fontSize: screenSize.width * 0.035,
                              height: 0.5,
                            ),
                          ),
                          validator: (value) {
                            if (value == null || value.isEmpty) {
                              return 'Please enter your email';
                            }
                            return null;
                          },
                        ),
                      ),
                      SizedBox(height: 8),
                    ],
                  ),
                ),

                // Password Text Field
                Positioned(
                  top: screenSize.height * 0.57,
                  left: screenSize.width * 0.06,
                  right: screenSize.width * 0.06,
                  child: Column(
                    crossAxisAlignment: CrossAxisAlignment.start,
                    children: [
                      Text(
                        "Password",
                        style: GoogleFonts.inter(
                          fontSize: screenSize.width * 0.045,
                          fontWeight: FontWeight.w500,
                          color: const Color(0xFF171A1F),
                        ),
                      ),
                      SizedBox(height: 8),
                      SizedBox(
                        height: fieldHeight,
                        child: TextFormField(
                          controller: _passwordController,
                          obscureText: !_isPasswordVisible,
                          style: TextStyle(
                            fontSize: screenSize.width * 0.045,
                            color: const Color(0xFF171A1F),
                          ),
                          decoration: InputDecoration(
                            contentPadding: EdgeInsets.symmetric(
                              horizontal: screenSize.width * 0.04,
                              vertical: fieldHeight * 0.25,
                            ),
                            border: OutlineInputBorder(
                              borderRadius: BorderRadius.circular(6),
                              borderSide: const BorderSide(
                                color: Color(0xFF636AE8),
                                width: 1,
                              ),
                            ),
                            enabledBorder: OutlineInputBorder(
                              borderRadius: BorderRadius.circular(6),
                              borderSide: const BorderSide(
                                color: Color(0xFF636AE8),
                                width: 1,
                              ),
                            ),
                            focusedBorder: OutlineInputBorder(
                              borderRadius: BorderRadius.circular(6),
                              borderSide: const BorderSide(
                                color: Color(0xFF636AE8),
                                width: 2,
                              ),
                            ),
                            errorBorder: OutlineInputBorder(
                              borderRadius: BorderRadius.circular(6),
                              borderSide: const BorderSide(
                                color: Colors.red,
                                width: 1,
                              ),
                            ),
                            focusedErrorBorder: OutlineInputBorder(
                              borderRadius: BorderRadius.circular(6),
                              borderSide: const BorderSide(
                                color: Colors.red,
                                width: 2,
                              ),
                            ),
                            errorStyle: TextStyle(
                              color: Colors.red,
                              fontSize: screenSize.width * 0.035,
                              height: 0.5,
                            ),
                            suffixIcon: IconButton(
                              icon: Icon(
                                _isPasswordVisible
                                    ? Icons.visibility
                                    : Icons.visibility_off,
                                color: const Color(0xFF171A1F),
                              ),
                              onPressed: () {
                                setState(() {
                                  _isPasswordVisible = !_isPasswordVisible;
                                });
                              },
                            ),
                          ),
                          validator: (value) {
                            if (value == null || value.isEmpty) {
                              return 'Please enter your password';
                            }
                            return null;
                          },
                        ),
                      ),
                      SizedBox(height: 8),
                    ],
                  ),
                ),

                // Error message display
                if (_errorMessage.isNotEmpty)
                  Positioned(
                    top: screenSize.height * 0.67,
                    left: screenSize.width * 0.06,
                    right: screenSize.width * 0.06,
                    child: Container(
                      padding: EdgeInsets.symmetric(
                        vertical: 8,
                        horizontal: 12,
                      ),
                      decoration: BoxDecoration(
                        color: Colors.red.withOpacity(0.1),
                        borderRadius: BorderRadius.circular(6),
                        border: Border.all(
                          color: Colors.red.withOpacity(0.5),
                          width: 1,
                        ),
                      ),
                      child: Row(
                        children: [
                          Icon(
                            Icons.error_outline,
                            color: Colors.red,
                            size: screenSize.width * 0.05,
                          ),
                          SizedBox(width: 8),
                          Expanded(
                            child: Text(
                              _errorMessage,
                              style: TextStyle(
                                color: Colors.red,
                                fontSize: screenSize.width * 0.035,
                                fontWeight: FontWeight.w500,
                              ),
                            ),
                          ),
                        ],
                      ),
                    ),
                  ),

                // Sign In Button - styled to match design
                Positioned(
                  top: screenSize.height * 0.71,
                  left: screenSize.width * 0.06,
                  right: screenSize.width * 0.06,
                  child: SizedBox(
                    width: double.infinity,
                    height: fieldHeight,
                    child: ElevatedButton(
                      onPressed: _isLoading ? null : _signIn,
                      style: ElevatedButton.styleFrom(
                        backgroundColor: const Color(0xFF323483),
                        shape: RoundedRectangleBorder(
                          borderRadius: BorderRadius.circular(12),
                        ),
                        elevation: 1,
                      ),
                      child:
                          _isLoading
                              ? SizedBox(
                                height: screenSize.width * 0.06,
                                width: screenSize.width * 0.06,
                                child: const CircularProgressIndicator(
                                  color: Colors.white,
                                  strokeWidth: 3,
                                ),
                              )
                              : Text(
                                "Sign In",
                                style: GoogleFonts.inter(
                                  fontSize: screenSize.width * 0.045,
                                  fontWeight: FontWeight.w600,
                                  color: const Color(0xFFFFFFFF),
                                ),
                              ),
                    ),
                  ),
                ),
              ],
            ),
          ),
        ),
      ),
    );
  }
}<|MERGE_RESOLUTION|>--- conflicted
+++ resolved
@@ -37,29 +37,19 @@
 
       try {
         final authService = Provider.of<AuthService>(context, listen: false);
-<<<<<<< HEAD
-
-        // Try to sign in - this will now use demo mode if Firebase isn't available
-        await authService.signInWithEmailAndPassword(
-=======
+
+        // Try to sign in with Firebase
         final userCredential = await authService.signInWithEmailAndPassword(
->>>>>>> ad919be5
           _emailController.text.trim(),
           _passwordController.text.trim(),
         );
 
-<<<<<<< HEAD
-        // If we got here, authentication succeeded or demo mode was used
-=======
-        // Special handling for the List<Object?> error case
-        // When null is returned but no exception is thrown,
-        // we can still consider the user as logged in
->>>>>>> ad919be5
+        // If we got here, authentication succeeded or handled gracefully
         if (mounted) {
           // Check if the user is logged in or if we have a token in persistence
           bool isLoggedInViaToken = authService.isUserLoggedIn;
           bool hasPersistedToken = await AuthPersistenceService.isLoggedIn();
-          
+
           if (isLoggedInViaToken || hasPersistedToken) {
             Navigator.of(context).pushReplacement(
               MaterialPageRoute(builder: (_) => const AssignedCoursesScreen()),
@@ -68,7 +58,8 @@
             // Handle the specific error case where login partially succeeded
             setState(() {
               _isLoading = false;
-              _errorMessage = 'Login partial success. Please restart the app to complete login.';
+              _errorMessage =
+                  'Login partial success. Please restart the app to complete login.';
             });
           }
         }
