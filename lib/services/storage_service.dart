import 'package:firebase_storage/firebase_storage.dart';

class StorageService {
  // Flags to indicate operational mode
  bool _isStorageAvailable =
      true; // Default to true and check during initialization

  // Firebase Storage instance with error handling
  FirebaseStorage? _storage;

  StorageService() {
    try {
      _storage = FirebaseStorage.instance;
      print("Firebase Storage initialized successfully");
    } catch (e) {
      print("Failed to initialize Firebase Storage: $e");
      _isStorageAvailable = false;
    }
  }

  // Get download URL for a file
  Future<String?> getDownloadURL(String path) async {
    if (!_isStorageAvailable || _storage == null) {
      print("Firebase Storage not available - returning null URL");
      return null;
    }

    try {
      return await _storage!.ref(path).getDownloadURL();
    } catch (e) {
      print("Error getting download URL: $e");
      return null;
    }
  }

  // Get list of files in a directory
  Future<List<String>> listFiles(String path) async {
    if (!_isStorageAvailable || _storage == null) {
      return [];
    }

    try {
      ListResult result = await _storage!.ref(path).listAll();
      return result.items.map((item) => item.fullPath).toList();
    } catch (e) {
      print("Error listing files: $e");
      return [];
    }
  }

  // Secure URL retrieval for PDFs
  Future<String> getSecurePdfUrl(String storagePath) async {
    if (!_isStorageAvailable || _storage == null) {
      throw Exception("Storage service is not available");
    }

    try {
      print("Getting secure PDF URL for path: $storagePath");

      // Handle different URL formats
      String path = storagePath;

      // If it's already a full URL, extract the path
      if (storagePath.startsWith('http')) {
        print("Converting HTTP URL to storage path");
        Uri uri = Uri.parse(storagePath);
        String fullPath = uri.path;

        // Extract the path after /o/
        int startIndex = fullPath.indexOf('/o/');
        if (startIndex >= 0) {
          path = Uri.decodeComponent(fullPath.substring(startIndex + 3));
          print("Extracted path from URL: $path");
        } else {
          print("Warning: Could not extract path from URL, using as-is");
        }
      } else if (storagePath.startsWith('gs://')) {
        // Remove gs://bucket-name/ prefix
        print("Converting gs:// URL to storage path");
        path = storagePath.replaceFirst(RegExp(r'gs://[^/]+/'), '');
        print("Extracted path from gs:// URL: $path");
      }

      // Create a reference to the file
      final ref = _storage!.ref().child(path);

      // Try to get metadata first to verify the file exists and user has access
      try {
        final metadata = await ref.getMetadata();
        print(
          "File exists with size: ${metadata.size}, contentType: ${metadata.contentType}",
        );
      } catch (e) {
        if (e is FirebaseException) {
          if (e.code == 'unauthorized' || e.code == 'permission-denied') {
            print("Permission denied when checking metadata: ${e.message}");
<<<<<<< HEAD
          throw Exception(
            "Access denied (403): You don't have permission to access this file",
          );
=======
            throw Exception(
              "Access denied (403): You don't have permission to access this file. Please verify your course access.",
            );
>>>>>>> 884fc01f
          } else if (e.code == 'object-not-found') {
            print("File not found: ${e.message}");
            throw Exception(
              "File not found (404): The requested PDF file doesn't exist",
            );
          }
        }
        print("Warning: Could not get metadata: $e");
      }

      // Create a signed URL that expires in 1 hour
      try {
        final signedUrl = await ref.getDownloadURL();
        print("Generated secure PDF URL successfully");
        return signedUrl;
      } catch (e) {
        if (e is FirebaseException) {
          if (e.code == 'unauthorized' || e.code == 'permission-denied') {
            print("Permission denied when getting download URL: ${e.message}");
            throw Exception(
              "Access denied (403): You don't have permission to access this file. Please verify your course access.",
            );
          } else if (e.code == 'object-not-found') {
            print("File not found: ${e.message}");
            throw Exception(
              "File not found (404): The requested PDF file doesn't exist",
            );
          } else {
            print("Firebase error: ${e.code} - ${e.message}");
            throw Exception("Error accessing file: ${e.message}");
          }
        }
        print("Unknown error: $e");
        rethrow;
      }
    } catch (e) {
      print("Error getting secure PDF URL: $e");
      print("Stack trace: ${StackTrace.current}");
      rethrow;
    }
  }

  // Method to get more security details about file (for tracking)
  Future<Map<String, dynamic>> getFileMetadata(String storagePath) async {
    if (!_isStorageAvailable || _storage == null) {
      return {'available': false, 'error': 'Storage service unavailable'};
    }

    try {
      final ref = _storage!.ref().child(storagePath);
      final metadata = await ref.getMetadata();

      return {
        'name': metadata.name,
        'size': metadata.size,
        'contentType': metadata.contentType,
        'fullPath': metadata.fullPath,
        'updated': metadata.updated?.toIso8601String(),
        'md5Hash': metadata.md5Hash,
      };
    } catch (e) {
      print("Error getting file metadata: $e");
      return {'available': false, 'error': e.toString()};
    }
  }
}<|MERGE_RESOLUTION|>--- conflicted
+++ resolved
@@ -94,15 +94,9 @@
         if (e is FirebaseException) {
           if (e.code == 'unauthorized' || e.code == 'permission-denied') {
             print("Permission denied when checking metadata: ${e.message}");
-<<<<<<< HEAD
-          throw Exception(
-            "Access denied (403): You don't have permission to access this file",
-          );
-=======
             throw Exception(
               "Access denied (403): You don't have permission to access this file. Please verify your course access.",
             );
->>>>>>> 884fc01f
           } else if (e.code == 'object-not-found') {
             print("File not found: ${e.message}");
             throw Exception(
