import 'package:firebase_auth/firebase_auth.dart';
import 'package:cloud_firestore/cloud_firestore.dart';
import '../models/user_model.dart';
import '../main.dart'; // Import for isFirebaseInitialized
import 'auth_persistence_service.dart';

class AuthService {
  // Flags to indicate operational mode
  bool _isFirebaseAvailable = isFirebaseInitialized;
  bool _isFirestoreAvailable = isFirebaseInitialized;

  // Getter for Firebase availability status
  bool get isFirebaseAvailable => _isFirebaseAvailable;

  // Firebase instances with error handling
  FirebaseAuth? _auth;
  FirebaseFirestore? _firestore;

  AuthService() {
    if (!isFirebaseInitialized) {
      _isFirebaseAvailable = false;
      _isFirestoreAvailable = false;
      print("Skipping Firebase Auth initialization - Firebase not initialized");
      return;
    }

    try {
      _auth = FirebaseAuth.instance;
      _restoreUserSession(); // Try to restore user session
    } catch (e) {
      print("Failed to initialize Firebase Auth: $e");
      _isFirebaseAvailable = false;
    }

    try {
      _firestore = FirebaseFirestore.instance;
    } catch (e) {
      print("Failed to initialize Firestore: $e");
      _isFirestoreAvailable = false;
    }
  }

  // Restore user session from persistent storage
  Future<void> _restoreUserSession() async {
    if (!_isFirebaseAvailable) return;

    // Check if we have a stored token
    bool isLoggedIn = await AuthPersistenceService.isLoggedIn();
    print("Restore session check - User logged in: $isLoggedIn");

    if (isLoggedIn) {
      // If the user has a stored token but Firebase shows logged out,
      // we rely on Firebase Auth's own persistence mechanism
      // The token in our persistence service is just a marker that login occurred
      print(
        "User was previously logged in, session should be restored by Firebase",
      );
    }
  }

  // Get current user
  User? get currentUser => _isFirebaseAvailable ? _auth?.currentUser : null;
  
  // Check if user is logged in
  bool get isUserLoggedIn => currentUser != null;

  // Auth state changes stream
  Stream<User?> get authStateChanges =>
      _isFirebaseAvailable ? _auth!.authStateChanges() : Stream.value(null);

  // Sign in with email and password
  Future<UserCredential?> signInWithEmailAndPassword(
    String email,
    String password,
  ) async {
    if (!_isFirebaseAvailable) {
      throw Exception("Firebase Auth is not available");
    }

    try {
<<<<<<< HEAD
      // This will automatically use the persistence setting from Firebase.initializeApp
      return await _auth!.signInWithEmailAndPassword(
=======
      UserCredential? result = await _auth!.signInWithEmailAndPassword(
>>>>>>> d3deb58e
        email: email,
        password: password,
      );

      // Store authentication data if login successful
      if (result?.user != null) {
        String? token = await result!.user!.getIdToken();
        if (token != null) {
          await AuthPersistenceService.saveAuthToken(token);

          // Get and store user data
          UserModel? userModel = await getUserData();
          if (userModel != null) {
            await AuthPersistenceService.saveUserData(userModel);
          }
        }
      }

      return result;
    } catch (e) {
      if (e.toString().contains(
        "'List<Object?>' is not a subtype of type 'PigeonUserDetails?'",
      )) {
        // This is a Firebase Auth plugin version compatibility issue
        print("Firebase Auth plugin version compatibility issue detected");
        // Return demo user data and don't throw the error
        return null;
      }
      rethrow;
    }
  }

  // Sign out
  Future<void> signOut() async {
    if (!_isFirebaseAvailable) {
      throw Exception("Firebase Auth is not available");
    }

    try {
      // Clear persistent storage first
      await AuthPersistenceService.clearAll();
      // Then sign out from Firebase
      await _auth!.signOut();
    } catch (e) {
      if (e.toString().contains("PigeonUserDetails")) {
        // Similar Firebase Auth plugin issue with sign out
        print("Firebase Auth plugin version issue during sign out");
        return;
      }
      rethrow;
    }
  }

  // Get user data from Firestore
  Future<UserModel?> getUserData() async {
    if (!_isFirebaseAvailable || !_isFirestoreAvailable) {
      return _getDemoUserData();
    }

    try {
      User? user = currentUser;
      if (user == null) return null;

      DocumentSnapshot userDoc =
          await _firestore!.collection('users').doc(user.uid).get();

      if (userDoc.exists) {
        return UserModel.fromJson(
          userDoc.data() as Map<String, dynamic>,
          user.uid,
        );
      }
      return null;
    } catch (e) {
      print("Error getting user data: $e");
      return _getDemoUserData();
    }
  }

  // For testing: Return a demo user when Firebase is not available
  UserModel _getDemoUserData() {
    return UserModel(
      uid: 'demo-user-id',
      displayName: 'Demo User',
      email: 'demo@example.com',
      role: 'student',
      assignedCourseIds: ['demo-course-1', 'demo-course-2'],
    );
  }

  // Force token refresh (to update custom claims)
  Future<void> forceTokenRefresh() async {
    if (!_isFirebaseAvailable) {
      return; // No-op in demo mode
    }

    try {
      await currentUser?.getIdToken(true);
    } catch (e) {
      rethrow;
    }
  }

  // Change password
  Future<void> changePassword(
    String currentPassword,
    String newPassword,
  ) async {
    if (!_isFirebaseAvailable) {
      throw Exception("Firebase Auth is not available");
    }

    User? user = currentUser;
    if (user == null) {
      throw Exception("No user is currently signed in");
    }

    try {
      // Re-authenticate the user first
      AuthCredential credential = EmailAuthProvider.credential(
        email: user.email!,
        password: currentPassword,
      );

      await user.reauthenticateWithCredential(credential);

      // Update the password in Firebase Authentication
      await user.updatePassword(newPassword);

      // Also update the password in Firestore (if available)
      if (_isFirestoreAvailable && _firestore != null) {
        await _firestore!.collection('users').doc(user.uid).update({
          'password': newPassword, // Store the password in Firestore
        });
        print("Password updated in Firestore for user: ${user.uid}");
      }
    } catch (e) {
      if (e is FirebaseAuthException) {
        if (e.code == 'wrong-password') {
          throw Exception("Incorrect current password");
        } else if (e.code == 'weak-password') {
          throw Exception(
            "New password is too weak. Please use a stronger password",
          );
        } else {
          throw Exception("Authentication error: ${e.message}");
        }
      } else {
        throw Exception("An error occurred: $e");
      }
    }
  }
}<|MERGE_RESOLUTION|>--- conflicted
+++ resolved
@@ -60,7 +60,7 @@
 
   // Get current user
   User? get currentUser => _isFirebaseAvailable ? _auth?.currentUser : null;
-  
+
   // Check if user is logged in
   bool get isUserLoggedIn => currentUser != null;
 
@@ -78,12 +78,7 @@
     }
 
     try {
-<<<<<<< HEAD
-      // This will automatically use the persistence setting from Firebase.initializeApp
-      return await _auth!.signInWithEmailAndPassword(
-=======
       UserCredential? result = await _auth!.signInWithEmailAndPassword(
->>>>>>> d3deb58e
         email: email,
         password: password,
       );
